name: amber

version: 0.7.1

authors:
  - Amber Team and Contributors <amberframework.org>

crystal: 0.24.1

license: MIT

targets:
  amber:
    main: src/amber/cli.cr

dependencies:
  cli:
    github: amberframework/cli
    version: ~> 0.7.0

  compiled_license:
    github: elorest/compiled_license
    version: ~> 0.1.1

  kilt:
    github: jeromegn/kilt
    version: ~> 0.4.0
    
  micrate:
    github: amberframework/micrate
    version: ~> 0.3.0

  mysql:
    github: crystal-lang/crystal-mysql
    version: ~> 0.4.0

  oak:
    github: obsidian/oak
    version: ~> 2.0.0
    
  pg:
    github: will/crystal-pg
    version: ~> 0.14.1
<<<<<<< HEAD
    
=======

>>>>>>> 5f56469e
  redis:
    github: stefanwille/crystal-redis
    version: ~> 1.9.0

  shell-table:
    github: jwaldrip/shell-table.cr
    version: ~> 0.9.1

  slang:
    github: jeromegn/slang
    version: ~> 1.7.1

  sqlite3:
    github: crystal-lang/crystal-sqlite3
    version: ~> 0.9.0
  inflector:
    github: phoffer/inflector.cr
    version: "~> 0.1.8"

  teeplate:
    github: amberframework/teeplate
    version: ~> 0.5.0

development_dependencies:
  ameba:
    github: veelenga/ameba
    version: ~> 0.5.0<|MERGE_RESOLUTION|>--- conflicted
+++ resolved
@@ -41,11 +41,7 @@
   pg:
     github: will/crystal-pg
     version: ~> 0.14.1
-<<<<<<< HEAD
-    
-=======
 
->>>>>>> 5f56469e
   redis:
     github: stefanwille/crystal-redis
     version: ~> 1.9.0
