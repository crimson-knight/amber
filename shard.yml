--- conflicted
+++ resolved
@@ -25,15 +25,11 @@
   kilt:
     github: jeromegn/kilt
     version: ~> 0.4.0
-<<<<<<< HEAD
-    
-=======
 
   liquid:
     github: TechMagister/liquid.cr
     commit: af7d23cb8352d7a07bb803c695d4bbff4fc37478
 
->>>>>>> c6223118
   micrate:
     github: amberframework/micrate
     version: ~> 0.3.0
