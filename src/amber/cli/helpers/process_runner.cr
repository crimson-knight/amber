require "http"
require "./helpers"
require "../config"
require "./file_watcher"
require "../../exceptions/exception_page"

module Amber::CLI::Helpers
  include Environment

  struct ProcessRunner
    PROCESSES = [] of {Process, String}

    @host : String
    @port : Int32
    @file_watcher : FileWatcher

    def initialize
      @watch_running = false
      @wait_build = Channel(Bool).new
      @server_files_changed = false
      @notify_counter = 0
      @notify_counter_channel = Channel(Int32).new
      @notify_channel = Channel(Nil).new
      @host = Helpers.settings.host
      @port = Helpers.settings.port
      @file_watcher = FileWatcher.new

      at_exit do
        kill_processes
      end

      Signal::INT.trap do
        Signal::INT.reset
        exit
      end
    end

    def run
      if watch_object = CLI.config.watch
        run_watcher(watch_object)
      else
        error "Can't find watch settings, please check your .amber.yml file"
        exit 1
      end
    rescue ex : KeyError
      error "Error in watch configuration. #{ex.message}"
      exit 1
    end

    private def run_watcher(watch_object)
      watch_object.each do |key, value|
        next if key == "client"
        files = value["files"]
        commands = value["commands"]
        if key != "server"
          @notify_counter += 1
        end
        spawn watcher(key, files, commands)
      end
      @notify_counter_channel.send @notify_counter
      @notify_counter = @notify_counter_channel.receive
      sleep
    end

    private def watcher(key, files, commands)
      if key != "server"
        @notify_channel.receive
      end
      if files.empty?
        commands.each do |command|
          run_command(command, key)
        end
      else
        loop do
          scan_files(key, files, commands)
          @watch_running = true if key == "server"
          sleep 1
        end
      end
    end

    private def scan_files(key, files, commands)
      file_counter = 0
      @file_watcher.scan_files(files) do |file|
        if @watch_running
          debug "File changed: #{file}"
        end
        file_counter += 1
      end
      if file_counter > 0
        debug "Watching #{file_counter} #{key} files"
        kill_processes(key)
        commands.each do |command|
          if key == "server" && command == commands.first?
            run_build_command(command, commands)
          else
            run_command(command, key)
          end
        end
      end
    end

    private def check_directories
      Dir.mkdir_p("bin")
      if !Dir.exists?("lib")
        error "You need to install dependencies first, execute `shards install`"
        exit 1
      end
    end

    private def run_build_command(command, commands)
      check_directories
<<<<<<< HEAD
      next_server_commands = (1...commands.size)
=======
      next_server_commands_range = (1...commands.size)
>>>>>>> 235add8d
      info "Building project #{Helpers.settings.name.colorize(:light_cyan)}"
      spawn do
        error_io = IO::Memory.new
        process = Helpers.run(command, error: error_io)
        PROCESSES << {process, "server"}
        loop do
          if process.terminated?
            exit_status = process.wait.exit_status
            if error_io.empty?
              if exit_status.zero?
                if @watch_running
                  kill_processes("server")
                else
                  notify_next_processes
                end
<<<<<<< HEAD
                next_server_commands.each { @wait_build.send true }
              else
                next_server_commands.each { @wait_build.send false }
              end
            else
              handle_error(error_io.to_s)
              next_server_commands.each { @wait_build.send false }
=======
                next_server_commands_range.each { @wait_build.send true }
              else
                next_server_commands_range.each { @wait_build.send false }
              end
            else
              handle_error(error_io.to_s)
              next_server_commands_range.each { @wait_build.send false }
>>>>>>> 235add8d
            end
            break
          end
          sleep 1
        end
      end
    end

    private def notify_next_processes
      notify_counter = @notify_counter_channel.receive
      notify_counter.times { @notify_channel.send nil }
      @notify_counter_channel.send 0
    end

    private def run_command(command, key)
      if key == "server"
        spawn do
          build_sucess? = @wait_build.receive
          if build_sucess?
            error_io = IO::Memory.new
            process = Helpers.run(command, error: error_io)
            PROCESSES << {process, "server"}
            loop do
              if process.terminated?
                unless error_io.empty?
                  handle_error(error_io.to_s)
                end
                break
              end
              sleep 1
            end
          end
        end
      else
        process = Helpers.run(command)
        PROCESSES << {process, key}
      end
    end

    private def kill_processes(key = nil)
      PROCESSES.each do |process, owner|
        if process.terminated?
          PROCESSES.delete(process)
        elsif owner == key || key.nil?
          process.kill
        end
      end
    end

    private def error_server(error_output)
<<<<<<< HEAD
      HTTP::Server.new(@host, @port) do |context|
=======
      HTTP::Server.new do |context|
>>>>>>> 235add8d
        error_id = Digest::MD5.hexdigest(error_output)
        context.response.content_type = "text/html"
        context.response.status_code = 500
        context.response.headers["Client-Reload"] = [error_id]
        context.response.print Amber::Exceptions::ExceptionPageServer.new(context, error_output, error_id).to_s
      end
    end

    private def handle_error(error_output)
      kill_processes("server")
      puts error_output
      new_error_server = Process.fork do
<<<<<<< HEAD
        error_server(error_output).listen(reuse_port: true)
=======
        error_server(error_output).listen(@host, @port, reuse_port: true)
>>>>>>> 235add8d
      end
      PROCESSES << {new_error_server, "server"}
      error "A server error has been detected see the output above, use CTRL+C to exit"
    end

    private def debug(msg)
      CLI.logger.debug msg, "Watcher"
    end

    private def info(msg)
      CLI.logger.info msg, "Watcher", :light_cyan
    end

    private def error(msg)
      CLI.logger.error msg, "Watcher", :light_red
    end
  end
end<|MERGE_RESOLUTION|>--- conflicted
+++ resolved
@@ -110,11 +110,7 @@
 
     private def run_build_command(command, commands)
       check_directories
-<<<<<<< HEAD
-      next_server_commands = (1...commands.size)
-=======
       next_server_commands_range = (1...commands.size)
->>>>>>> 235add8d
       info "Building project #{Helpers.settings.name.colorize(:light_cyan)}"
       spawn do
         error_io = IO::Memory.new
@@ -130,15 +126,6 @@
                 else
                   notify_next_processes
                 end
-<<<<<<< HEAD
-                next_server_commands.each { @wait_build.send true }
-              else
-                next_server_commands.each { @wait_build.send false }
-              end
-            else
-              handle_error(error_io.to_s)
-              next_server_commands.each { @wait_build.send false }
-=======
                 next_server_commands_range.each { @wait_build.send true }
               else
                 next_server_commands_range.each { @wait_build.send false }
@@ -146,7 +133,6 @@
             else
               handle_error(error_io.to_s)
               next_server_commands_range.each { @wait_build.send false }
->>>>>>> 235add8d
             end
             break
           end
@@ -197,11 +183,7 @@
     end
 
     private def error_server(error_output)
-<<<<<<< HEAD
-      HTTP::Server.new(@host, @port) do |context|
-=======
       HTTP::Server.new do |context|
->>>>>>> 235add8d
         error_id = Digest::MD5.hexdigest(error_output)
         context.response.content_type = "text/html"
         context.response.status_code = 500
@@ -214,11 +196,7 @@
       kill_processes("server")
       puts error_output
       new_error_server = Process.fork do
-<<<<<<< HEAD
-        error_server(error_output).listen(reuse_port: true)
-=======
         error_server(error_output).listen(@host, @port, reuse_port: true)
->>>>>>> 235add8d
       end
       PROCESSES << {new_error_server, "server"}
       error "A server error has been detected see the output above, use CTRL+C to exit"
