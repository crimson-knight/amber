--- conflicted
+++ resolved
@@ -4,12 +4,8 @@
     <p>Thank you for trying out the Amber Framework.  We are working hard to provide a super fast and reliable framework that provides all the productivity tools you are used to without sacrificing the speed.</p>
     <div class="list-group">
       <a class="list-group-item list-group-item-action" target="_blank" href="https://docs.amberframework.org">Getting Started with Amber Framework</a>
-      <a class="list-group-item list-group-item-action" target="_blank" href="https://github.com/veelenga/awesome-crystal">List of Awesome Crystal projects and shards</a>
-<<<<<<< HEAD
-      <a class="list-group-item list-group-item-action" target="_blank" href="https://crystalshards.xyz">What's hot in Crystal right now</a>
+      <a class="list-group-item list-group-item-action" target="_blank" href="https://github.com/veelenga/awesome-crystal">List of Awesome C
       <a class="list-group-item list-group-item-action" target="_blank" href="https://discord.gg/vwvP5zakSn">Join the Amber Discord!</a>
-=======
->>>>>>> dfdea71c
     </div>
   </div>
 </div>